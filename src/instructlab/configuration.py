--- conflicted
+++ resolved
@@ -645,42 +645,13 @@
         default=3840, description="Phased phase2 effective batch size."
     )
     phased_mt_bench_judge: str | None = Field(
-<<<<<<< HEAD
         default_factory=lambda: DEFAULTS.DEFAULT_JUDGE_MODEL,
         description="Judge model path for phased MT-Bench evaluation.",
-    )
-=======
-        default=None, description="Judge model path for phased MT-Bench evaluation."
     )
     phased_base_dir: str | None = Field(
         default_factory=lambda: DEFAULTS.PHASED_DIR,
         description="Base directory for organization of end-to-end intermediate outputs.",
     )
-
-    @model_validator(mode="before")
-    def fill_defaults(
-        cls, values: typing.Dict[str, typing.Any]
-    ) -> typing.Dict[str, typing.Any]:
-        defaults = {
-            "model_path": DEFAULTS.MODEL_REPO,
-            "data_path": DEFAULTS.DATASETS_DIR,
-            "ckpt_output_dir": DEFAULTS.CHECKPOINTS_DIR,
-            "data_output_dir": DEFAULTS.INTERNAL_DIR,
-            "max_seq_len": 4096,
-            "max_batch_len": 10000,
-            "num_epochs": 10,
-            "effective_batch_size": 3840,
-            "save_samples": 250000,
-            "lora_quantize_dtype": None,
-            "lora_rank": None,
-            "nproc_per_node": 1,
-            "deepspeed_cpu_offload_optimizer": False,
-            "additional_args": {},
-            "is_padding_free": False,
-        }
-
-        return finish_cfg_section(defaults, values)
->>>>>>> ddd28026
 
 
 class Config(BaseModel):
